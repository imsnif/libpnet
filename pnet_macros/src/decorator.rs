// Copyright (c) 2015 Robert Clipsham <robert@octarineparrot.com>
//
// Licensed under the Apache License, Version 2.0 <LICENSE-APACHE or
// http://www.apache.org/licenses/LICENSE-2.0> or the MIT license
// <LICENSE-MIT or http://opensource.org/licenses/MIT>, at your
// option. This file may not be copied, modified, or distributed
// except according to those terms.

//! Implements the #[packet] decorator

use regex::Regex;
use std::rc::Rc;

use syntax::ast;
use syntax::codemap::Span;
use syntax::ext::base::{Annotatable, ExtCtxt};
use syntax::ext::quote::rt::ExtParseUtils;
use syntax::parse::token;
use syntax::print::pprust::{tts_to_string, ty_to_string};
use syntax::ptr::P;
use syntax::tokenstream::Delimited;
use syntax::tokenstream::TokenTree::{self, Sequence, Token};

use util::{Endianness, GetOperation, SetOperation, operations, to_little_endian, to_mutator};

/// Lower and upper bounds of a payload
/// Represented as strings since they may involve functions.
struct PayloadBounds {
    lower: String,
    upper: String,
}

#[derive(Clone, PartialEq)]
enum Type {
    /// Any of the u* types from pnet_macros::types::*
    Primitive(String, usize, Endianness),
    /// Any type of the form Vec<T>
    Vector(Box<Type>),
    /// Any type which isn't a primitive or a vector
    Misc(String),
}

#[derive(Clone)]
struct Field {
    name: String,
    span: Span,
    ty: Type,
    packet_length: Option<String>,
    struct_length: Option<String>,
    is_payload: bool,
    construct_with: Option<Vec<Type>>,
}

#[derive(Clone)]
struct Packet {
    base_name: String,
    fields: Vec<Field>,
}

impl Packet {
    fn packet_name_mut(&self) -> String {
        format!("Mutable{}Packet", self.base_name)
    }
    fn packet_name(&self) -> String {
        format!("{}Packet", self.base_name)
    }
}

fn make_type(ty_str: String, endianness_important: bool) -> Result<Type, String> {
    if let Some((size, endianness, spec)) = parse_ty(&ty_str[..]) {
        if !endianness_important || size <= 8 || spec == EndiannessSpecified::Yes {
            Ok(Type::Primitive(ty_str, size, endianness))
        } else {
            Err("endianness must be specified for types of size >= 8".to_owned())
        }
    } else if ty_str.starts_with("Vec<") {
        let ty = make_type(String::from(&ty_str[4..ty_str.len() - 1]),
                           endianness_important);
        match ty {
            Ok(ty) => Ok(Type::Vector(Box::new(ty))),
            Err(e) => Err(e),
        }
    } else if ty_str.starts_with("&") {
        Err(format!("invalid type: {}", ty_str))
    } else {
        Ok(Type::Misc(ty_str))
    }
}

fn multiple_payload_error(ecx: &mut ExtCtxt, field_span: Span, payload_span: Span) {
    ecx.struct_span_err(field_span, "packet may not have multiple payloads")
        .span_note(payload_span, "first payload defined here")
        .emit();
}

fn make_packet(ecx: &mut ExtCtxt,
               span: Span,
               name: String,
               vd: &ast::VariantData)
    -> Option<Packet> {
    let mut payload_span = None;
    let mut fields = Vec::new();

    // FIXME This is an ugly hack to match the old behaviour
    let sfields = match *vd {
        ast::VariantData::Struct(ref fields, _) => fields,
        ast::VariantData::Tuple(ref fields, _) => {
            for ref field in fields {
                if let None = field.ident {
                    ecx.span_err(field.span, "all fields in a packet must be named");
                    return None;
                }
            }
            return None;
        }
        _ => return None,
    };

    for ref field in sfields {
        let field_name = match field.ident {
            Some(name) => name.to_string(),
            None => {
                panic!("This shouldn't happen");
            }
        };
        let mut is_payload = false;
        let mut packet_length = None;
        let mut struct_length = None;
        let mut construct_with = Vec::new();
        let mut seen = Vec::new();
        for attr in &field.attrs {
            let node = &attr.node.value.node;
            match *node {
                ast::MetaItemKind::Word(ref s) => {
                    seen.push(s.to_owned());
                    if &s[..] == "payload" {
                        if payload_span.is_some() {
                            multiple_payload_error(ecx, field.span, payload_span.unwrap());
                            return None;
                        }
                        is_payload = true;
                        payload_span = Some(field.span);
                    } else {
                        ecx.span_err(field.span, &format!("unknown attribute: {}", s)[..]);
                        return None;
                    }
                }
                ast::MetaItemKind::List(ref s, ref items) => {
                    seen.push(s.to_owned());
                    if &s[..] == "construct_with" {
                        if items.iter().len() == 0 {
                            ecx.span_err(field.span,
                                         "#[construct_with] must have at least one argument");
                            return None;
                        }
                        for ty in items.iter() {
                            if let ast::MetaItemKind::Word(ref s) = ty.node {
                                match make_type(s.to_string(), false) {
                                    Ok(ty) => construct_with.push(ty),
                                    Err(e) => {
                                        ecx.span_err(field.span, &e);
                                        return None;
                                    }
                                }
                            } else {
                                ecx.span_err(field.span,
                                             "#[construct_with] should be of the form \
                                              #[construct_with(<types>)]");
                                return None;
                            }
                        }
                    } else {
                        ecx.span_err(field.span, &format!("unknown attribute: {}", s)[..]);
                        return None;
                    }
                }
                ast::MetaItemKind::NameValue(ref s, ref lit) => {
                    seen.push(s.to_owned());
                    match &s[..] {
                        "length_fn" => {
                            let node = &lit.node;
                            if let ast::LitKind::Str(ref s, _) = *node {
                                packet_length = Some(s.to_string() + "(&_self.to_immutable())");
                            } else {
                                ecx.span_err(field.span,
                                             "#[length_fn] should be used as #[length_fn = \
                                              \"name_of_function\"]");
                                return None;
                            }
                        }
                        "length" => {
                            let node = &lit.node;
                            if let ast::LitKind::Str(ref s, _) = *node {
                                let field_names: Vec<String> = sfields.iter()
                                    .filter_map(|field| {
                                        field.ident
                                            .map(|name| name.to_string())
                                            .and_then(|name| {
                                                if name == field_name { None } else { Some(name) }
                                            })
                                    })
                                    .collect();
                                let tt_tokens = ecx.parse_tts(s.to_string());
                                let tokens_packet =
                                    parse_length_expr(ecx, &tt_tokens, &field_names);
                                let parsed = tts_to_string(&tokens_packet[..]);
                                packet_length = Some(parsed);
                            } else {
                                ecx.span_err(field.span,
                                             "#[length] should be used as #[length = \
                                              \"field_name and/or arithmetic expression\"]");
                                return None;
                            }
                        }
                        _ => {
                            ecx.span_err(field.span, &format!("unknown attribute: {}", s)[..]);
                            return None;
                        }
                    }
                }
            }
        }
        let old_len = seen.len();
        seen.dedup();
        if seen.len() != old_len {
            ecx.span_err(field.span, "cannot have two attributes with the same name");
            return None;
        }

        let ty = match make_type(ty_to_string(&*field.ty), true) {
            Ok(ty) => ty,
            Err(e) => {
                ecx.span_err(field.span, &e);
                return None;
            }
        };

        match ty {
            Type::Vector(_) => {
                struct_length = Some(format!("_packet.{}.len()", field_name).to_owned());
                if !is_payload && packet_length.is_none() {
                    ecx.span_err(field.span,
                                 "variable length field must have #[length = \"\"] or \
                                  #[length_fn = \"\"] attribute");
                    return None;
                }
            }
            Type::Misc(_) => {
                if construct_with.is_empty() {
                    ecx.span_err(field.span,
                                 "non-primitive field types must specify #[construct_with]");
                    return None;
                }
            }
            _ => {}
        }

        fields.push(Field {
            name: field_name,
            span: field.span,
            ty: ty,
            packet_length: packet_length,
            struct_length: struct_length,
            is_payload: is_payload,
            construct_with: Some(construct_with),
        });
    }

    if payload_span.is_none() {
        ecx.span_err(span, "#[packet]'s must contain a payload");
        return None;
    }

    Some(Packet {
        base_name: name,
        fields: fields,
    })

}

fn make_packets(ecx: &mut ExtCtxt, span: Span, item: &Annotatable) -> Option<Vec<Packet>> {
    if let Annotatable::Item(ref item) = *item {
        match item.node {
            ast::ItemKind::Enum(ref ed, ref _gs) => {
                if item.vis != ast::Visibility::Public {
                    ecx.span_err(item.span, "#[packet] enums must be public");
                    return None;
                }
                let mut vec = vec![];
                for ref variant in &ed.variants {
                    if variant.node.data.is_struct() {
                        let name = variant.node.name.to_string();
                        if let Some(packet) = make_packet(ecx, span, name, &variant.node.data) {
                            vec.push(packet);
                        } else {
                            return None;
                        }
                    } else {
                        ecx.span_err(variant.span, "");
                        return None;
                    }
                }

                Some(vec)
            }
            ast::ItemKind::Struct(ref sd, ref _gs) => {
                if item.vis != ast::Visibility::Public {
                    ecx.span_err(item.span, "#[packet] structs must be public");
                    return None;
                }
                let name = item.ident.to_string();
                if let Some(packet) = make_packet(ecx, span, name, sd) {
                    Some(vec![packet])
                } else {
                    None
                }
            }
            _ => {
                ecx.span_err(span, "#[packet] may only be used with enums and structs");

                None
            }
        }
    } else {
        ecx.span_err(span, "#[packet] may only be used with enums and structs");

        None
    }
}

/// Return the processed length expression for the packet
fn parse_length_expr(ecx: &mut ExtCtxt,
                     tts: &[TokenTree],
                     field_names: &[String])
    -> Vec<TokenTree> {
    let error_msg = "Only field names, constants, integers, basic arithmetic expressions \
                     (+ - * / %) and parentheses are allowed in the \"length\" attribute";
    let tokens_packet = tts.iter().fold(Vec::new(), |mut acc_packet, tt_token| {
        match *tt_token {
            Token(span, token::Ident(name)) => {
                if name.to_string().chars().any(|c| c.is_lowercase()) {
                    if field_names.contains(&name.to_string()) {
                        let mut modified_packet_tokens =
                            ecx.parse_tts(format!("_self.get_{}() as usize", name).to_owned());
                        acc_packet.append(&mut modified_packet_tokens);
                    } else {
                        ecx.span_err(span,
                                     "Field name must be a member of the struct and not the \
                                      field itself");
                    }
                }
                // Constants are only recongized if they are all uppercase
                else {
                    let mut modified_packet_tokens =
                        ecx.parse_tts(format!("{} as usize", name).to_owned());
                    acc_packet.append(&mut modified_packet_tokens);
                }
            }
            Token(_, token::ModSep) => {
                acc_packet.push(tt_token.clone());
            }
            Token(span, token::BinOp(binop)) => {
                match binop {
                    token::Plus | token::Minus | token::Star | token::Slash | token::Percent => {
                        acc_packet.push(tt_token.clone());
                    }
                    _ => {
                        ecx.span_err(span, error_msg);
                    }
                };
            }
            Token(_, token::Literal(token::Integer(_), None)) => {
                acc_packet.push(tt_token.clone());
            }
            Token(span, _) => {
                ecx.span_err(span, error_msg);
            }
            TokenTree::Delimited(span, ref delimited) => {
                let tts = parse_length_expr(ecx, &delimited.tts, &field_names);
                let tt_delimited = Delimited {
                    delim: delimited.delim,
                    open_span: delimited.open_span,
                    tts: tts,
                    close_span: delimited.close_span,
                };
                acc_packet.push(TokenTree::Delimited(span, Rc::new(tt_delimited)));
            }
            Sequence(span, _) => {
                ecx.span_err(span, error_msg);
            }
        };
        acc_packet
    });

    tokens_packet
}


struct GenContext<'a, 'b: 'a, 'c> {
    ecx: &'a mut ExtCtxt<'b>,
    push: &'c mut FnMut(P<ast::Item>),
}

impl<'a, 'b, 'c> GenContext<'a, 'b, 'c> {
    fn push_item_from_string(&mut self, item: String) {
        (*self.push)(self.ecx.parse_item(item));
    }
}

pub fn generate_packet(ecx: &mut ExtCtxt,
                       span: Span,
                       _meta_item: &ast::MetaItem,
                       item: &Annotatable,
                       push: &mut FnMut(Annotatable)) {
    if let Some(packets) = make_packets(ecx, span, item) {
        let mut cx = GenContext {
            ecx: ecx,
            push: &mut |item| push(Annotatable::Item(item)),
        };

        for packet in &packets {
            generate_packet_structs(&mut cx, &packet);

            if let Some((payload_bounds, packet_size)) = generate_packet_impls(&mut cx, &packet) {
                generate_packet_size_impls(&mut cx, &packet, &packet_size[..]);

                generate_packet_trait_impls(&mut cx, &packet, &payload_bounds);
                generate_iterables(&mut cx, &packet);
                generate_converters(&mut cx, &packet);
                generate_debug_impls(&mut cx, &packet);
            }
        }
    }
}

fn generate_packet_structs(cx: &mut GenContext, packet: &Packet) {
    for (name, mutable) in vec![(packet.packet_name(), ""), (packet.packet_name_mut(), "Mut")] {
        cx.push_item_from_string(format!("
            #[derive(PartialEq)]
            /// A structure enabling manipulation of on the wire packets
            pub struct {}<'p> {{
                packet: ::pnet::packet::{}PacketData<'p>,
            }}", name, mutable));
    }
}

fn handle_misc_field(cx: &mut GenContext,
                     error: &mut bool,
                     field: &Field,
                     bit_offset: &mut usize,
                     offset_fns: &[String],
                     co: &mut String,
                     name: &str,
                     mutators: &mut String,
                     accessors: &mut String,
                     ty_str: &str) {
    let mut inner_accessors = String::new();
    let mut inner_mutators = String::new();
    let mut get_args = String::new();
    let mut set_args = String::new();
    for (i, arg) in field.construct_with.as_ref().unwrap().iter().enumerate() {
        if let Type::Primitive(ref ty_str, size, endianness) = *arg {
            let mut ops = operations(*bit_offset % 8, size).unwrap();

            if endianness == Endianness::Little {
                ops = to_little_endian(ops);
            }
            let arg_name = format!("arg{}", i);
            inner_accessors =
                inner_accessors +
                &generate_accessor_str(&arg_name[..],
                                       &ty_str[..],
                                       &co[..],
                                       &ops[..],
                                       Some(&name[..]))[..];
            inner_mutators =
                inner_mutators +
                &generate_mutator_str(&arg_name[..],
                                      &ty_str[..],
                                      &co[..],
                                      &to_mutator(&ops[..])[..],
                                      Some(&name[..]))[..];
            get_args = format!("{}get_{}(&self), ", get_args, arg_name);
            set_args = format!("{}set_{}(_self, vals.{});\n", set_args, arg_name, i);
            *bit_offset += size;
            // Current offset needs to be recalculated for each arg
            *co = current_offset(*bit_offset, offset_fns);
        } else {
            cx.ecx.span_err(field.span,
                            "arguments to #[construct_with] must be primitives");
            *error = true;
        }
    }
    *mutators = format!("{mutators}
                    /// Set the value of the {name} field
                    #[inline]
                    #[allow(trivial_numeric_casts)]
                    #[cfg_attr(feature = \"clippy\", allow(used_underscore_binding))]
                    pub fn set_{name}(&mut self, val: {ty_str}) {{
                        use pnet::packet::PrimitiveValues;
                        let _self = self;
                        {inner_mutators}

                        let vals = val.to_primitive_values();

                        {set_args}
                    }}
                    ",
                        mutators = &mutators[..],
                        name = field.name,
                        ty_str = ty_str,
                        inner_mutators = inner_mutators,
                        set_args = set_args);
    let ctor = if field.construct_with.is_some() {
        format!("{} {}::new({})",
                inner_accessors,
                ty_str,
                &get_args[..get_args.len() - 2])
    } else {
        format!("let current_offset = {};
                 {}::new(&_self.packet[current_offset..])",
                co,
                ty_str)
    };
    *accessors = format!("{accessors}
                        /// Get the value of the {name} field
                        #[inline]
                        #[allow(trivial_numeric_casts)]
                        #[cfg_attr(feature = \"clippy\", allow(used_underscore_binding))]
                        pub fn get_{name}(&self) -> {ty_str} {{
                            {ctor}
                        }}
                        ",
                         accessors = accessors,
                         name = field.name,
                         ty_str = ty_str,
                         ctor = ctor);

}

fn handle_vec_primitive(cx: &mut GenContext,
                        error: &mut bool,
                        inner_ty_str: &str,
                        size: usize,
                        field: &Field,
                        accessors: &mut String,
                        mutators: &mut String,
                        co: &mut String) {
    if inner_ty_str == "u8" || (size % 8) == 0 {
        let ops = operations(0, size).unwrap();
        if !field.is_payload {
            let op_strings = generate_accessor_op_str("packet", inner_ty_str, &ops);
            *accessors = format!("{accessors}
                                    /// Get the value of the {name} field (copies contents)
                                    #[inline]
                                    #[allow(trivial_numeric_casts)]
                                    #[cfg_attr(feature = \"clippy\", allow(used_underscore_binding))]
                                    pub fn get_{name}(&self) -> Vec<{inner_ty_str}> {{
                                        use std::cmp::min;
                                        let _self = self;
                                        let current_offset = {co};
                                        let pkt_len = self.packet.len();
                                        let end = min(current_offset + {packet_length}, pkt_len);

                                        let packet = &_self.packet[current_offset..end];
                                        let mut vec: Vec<{inner_ty_str}> = Vec::with_capacity(packet.len());
                                        let mut co = 0;
                                        for _ in 0..vec.capacity() {{
                                            vec.push({{
                                                {ops}
                                            }});
                                            co += {size};
                                        }}
                                        vec
                                    }}
                                    ",
                                 accessors = accessors,
                                 name = field.name,
                                 co = co,
                                 packet_length = field.packet_length.as_ref().unwrap(),
                                 inner_ty_str = inner_ty_str,
                                 ops = op_strings,
                                 size = size / 8);
        }
        let check_len = if field.packet_length.is_some() {
            format!("let len = {packet_length};
                                             assert!(vals.len() <= len);",
                    packet_length = field.packet_length.as_ref().unwrap())
        } else {
            String::new()
        };

        let copy_vals = if inner_ty_str == "u8" {
            // Efficient copy_nonoverlapping (memcpy)
            format!("
                                    // &mut and & can never overlap
                                    unsafe {{
                                        copy_nonoverlapping(vals[..].as_ptr(),
                                                            _self.packet[current_offset..].as_mut_ptr(),
                                                            vals.len())
                                    }}
                                ")
        } else {
            // e.g. Vec<u16> -> Vec<u8>
            let sop_strings = generate_sop_strings(&to_mutator(&ops));
            format!("
                                let mut co = current_offset;
                                for i in 0..vals.len() {{
                                    let val = vals[i];
                                    {sop}
                                    co += {size};
                                }}",
                    sop = sop_strings,
                    size = size / 8)
        };

        *mutators = format!("{mutators}
                                /// Set the value of the {name} field (copies contents)
                                #[inline]
                                #[allow(trivial_numeric_casts)]
                                #[cfg_attr(feature = \"clippy\", allow(used_underscore_binding))]
                                pub fn set_{name}(&mut self, vals: &[{inner_ty_str}]) {{
                                    use std::ptr::copy_nonoverlapping;
                                    let mut _self = self;
                                    let current_offset = {co};

                                    {check_len}

                                    {copy_vals}
                               }}",
                            mutators = mutators,
                            name = field.name,
                            co = co,
                            check_len = check_len,
                            inner_ty_str = inner_ty_str,
                            copy_vals = copy_vals);

    } else {

        cx.ecx.span_err(field.span, "unimplemented variable length field");
        *error = true;
    }
}

fn handle_vector_field(cx: &mut GenContext,
                       error: &mut bool,
                       field: &Field,
                       accessors: &mut String,
                       mutators: &mut String,
                       inner_ty: &Box<Type>,
                       co: &mut String) {
    if !field.is_payload && !field.packet_length.is_some() {
        cx.ecx.span_err(field.span,
                        "variable length field must have #[length_fn = \"\"] attribute");
        *error = true;
    }
    if !field.is_payload {
        *accessors = format!("{accessors}
                                /// Get the raw &[u8] value of the {name} field, without copying
                                #[inline]
                                #[allow(trivial_numeric_casts)]
                                #[cfg_attr(feature = \"clippy\", allow(used_underscore_binding))]
                                pub fn get_{name}_raw(&self) -> &[u8] {{
                                    use std::cmp::min;
                                    let _self = self;
                                    let current_offset = {co};
                                    let end = min(current_offset + {packet_length}, _self.packet.len());

                                    &_self.packet[current_offset..end]
                                }}
                                ",
                             accessors = accessors,
                             name = field.name,
                             co = co,
                             packet_length = field.packet_length.as_ref().unwrap());
        *mutators = format!("{mutators}
                                /// Get the raw &mut [u8] value of the {name} field, without copying
                                #[inline]
                                #[allow(trivial_numeric_casts)]
                                #[cfg_attr(feature = \"clippy\", allow(used_underscore_binding))]
                                pub fn get_{name}_raw_mut(&mut self) -> &mut [u8] {{
                                    use std::cmp::min;
                                    let _self = self;
                                    let current_offset = {co};
                                    let end = min(current_offset + {packet_length}, _self.packet.len());

                                    &mut _self.packet[current_offset..end]
                                }}
                                ",
                            mutators = mutators,
                            name = field.name,
                            co = co,
                            packet_length = field.packet_length.as_ref().unwrap());
    }
    match **inner_ty {
        Type::Primitive(ref inner_ty_str, _size, _endianness) => {
            handle_vec_primitive(cx,
                                 error,
                                 inner_ty_str,
                                 _size,
                                 field,
                                 accessors,
                                 mutators,
                                 co)
        }
        Type::Vector(_) => {
            cx.ecx.span_err(field.span, "variable length fields may not contain vectors");
            *error = true;
        }
        Type::Misc(ref inner_ty_str) => {
            *accessors = format!("{accessors}
                                /// Get the value of the {name} field (copies contents)
                                #[inline]
                                #[allow(trivial_numeric_casts)]
                                #[cfg_attr(feature = \"clippy\", allow(used_underscore_binding))]
                                pub fn get_{name}(&self) -> Vec<{inner_ty_str}> {{
                                    use pnet::packet::FromPacket;
                                    use std::cmp::min;
                                    let _self = self;
                                    let current_offset = {co};
                                    let end = min(current_offset + {packet_length}, _self.packet.len());

                                    {inner_ty_str}Iterable {{
                                        buf: &_self.packet[current_offset..end]
                                    }}.map(|packet| packet.from_packet())
                                      .collect::<Vec<_>>()
                                }}

                                /// Get the value of the {name} field as iterator
                                #[inline]
                                #[allow(trivial_numeric_casts)]
                                #[cfg_attr(feature = \"clippy\", allow(used_underscore_binding))]
                                pub fn get_{name}_iter(&self) -> {inner_ty_str}Iterable {{
                                    use std::cmp::min;
                                    let _self = self;
                                    let current_offset = {co};
                                    let end = min(current_offset + {packet_length}, _self.packet.len());

                                    {inner_ty_str}Iterable {{
                                        buf: &_self.packet[current_offset..end]
                                    }}
                                }}
                                ",
                                 accessors = accessors,
                                 name = field.name,
                                 co = co,
                                 packet_length = field.packet_length.as_ref().unwrap(),
                                 inner_ty_str = inner_ty_str);
            *mutators = format!("{mutators}
                                /// Set the value of the {name} field (copies contents)
                                #[inline]
                                #[allow(trivial_numeric_casts)]
                                #[cfg_attr(feature = \"clippy\", allow(used_underscore_binding))]
                                pub fn set_{name}(&mut self, vals: &[{inner_ty_str}]) {{
                                    use pnet::packet::PacketSize;
                                    let _self = self;
                                    let mut current_offset = {co};
                                    let end = current_offset + {packet_length};
                                    for val in vals.into_iter() {{
                                        let mut packet = Mutable{inner_ty_str}Packet::new(&mut _self.packet[current_offset..]).unwrap();
                                        packet.populate(val);
                                        current_offset += packet.packet_size();
                                        assert!(current_offset <= end);
                                    }}
                                }}
                                ",
                                mutators = mutators,
                                name = field.name,
                                co = co,
                                packet_length = field.packet_length.as_ref().unwrap(),
                                inner_ty_str = inner_ty_str);
        }
    }
}

fn generate_packet_impl(cx: &mut GenContext,
                        packet: &Packet,
                        mutable: bool,
                        name: String)
    -> Option<(PayloadBounds, String)> {
    let mut bit_offset = 0;
    let mut offset_fns_packet = Vec::new();
    let mut offset_fns_struct = Vec::new();
    let mut accessors = "".to_owned();
    let mut mutators = "".to_owned();
    let mut error = false;
    let mut payload_bounds = None;
    for (idx, ref field) in packet.fields.iter().enumerate() {
        let mut co = current_offset(bit_offset, &offset_fns_packet[..]);

        if field.is_payload {
            let mut upper_bound_str = "".to_owned();
            if field.packet_length.is_some() {
                upper_bound_str =
                    format!("{} + {}", co.clone(), field.packet_length.as_ref().unwrap());
            } else {
                if idx != packet.fields.len() - 1 {
                    cx.ecx.span_err(field.span,
                                    "#[payload] must specify a #[length_fn], unless it is the \
                                     last field of a packet");
                    error = true;
                }
            }
            payload_bounds = Some(PayloadBounds {
                lower: co.clone(),
                upper: upper_bound_str,
            });
        }
        match field.ty {
            Type::Primitive(ref ty_str, size, endianness) => {
                let mut ops = operations(bit_offset % 8, size).unwrap();

                if endianness == Endianness::Little {
                    ops = to_little_endian(ops);
                }
                mutators = mutators +
                           &generate_mutator_str(&field.name[..],
                                                 &ty_str[..],
                                                 &co[..],
                                                 &to_mutator(&ops[..])[..],
                                                 None)[..];
                accessors = accessors +
                            &generate_accessor_str(&field.name[..],
                                                   &ty_str[..],
                                                   &co[..],
                                                   &ops[..],
                                                   None)[..];
                bit_offset += size;
            }
            Type::Vector(ref inner_ty) => {
                handle_vector_field(cx,
                                    &mut error,
                                    &field,
                                    &mut accessors,
                                    &mut mutators,
                                    inner_ty,
                                    &mut co)
            }
            Type::Misc(ref ty_str) => {
                handle_misc_field(cx,
                                  &mut error,
                                  &field,
                                  &mut bit_offset,
                                  &offset_fns_packet[..],
                                  &mut co,
                                  &name,
                                  &mut mutators,
                                  &mut accessors,
                                  &ty_str)
            }
        }
        if field.packet_length.is_some() {
            offset_fns_packet.push(field.packet_length.as_ref().unwrap().clone());
        }
        if field.struct_length.is_some() {
            offset_fns_struct.push(field.struct_length.as_ref().unwrap().clone());
        }
    }

    if error {
        return None;
    }

    fn generate_set_fields(packet: &Packet) -> String {
        let mut set_fields = String::new();
        for field in &packet.fields {
            match field.ty {
                Type::Vector(_) => {
                    set_fields = set_fields +
                                 &format!("_self.set_{field}(&packet.{field});\n",
                                          field = field.name)[..];
                }
                _ => {
                    set_fields = set_fields +
                                 &format!("_self.set_{field}(packet.{field});\n",
                                          field = field.name)[..];
                }
            }
        }

        set_fields
    }

    let populate = if mutable {
        let set_fields = generate_set_fields(&packet);
        let imm_name = packet.packet_name();
        format!("/// Populates a {name}Packet using a {name} structure
             #[inline]
             #[cfg_attr(feature = \"clippy\", allow(used_underscore_binding))]
             pub fn populate(&mut self, packet: &{name}) {{
                 let _self = self;
                 {set_fields}
             }}",
                name = &imm_name[..imm_name.len() - 6],
                set_fields = set_fields)
    } else {
        "".to_owned()
    };

    // If there are no variable length fields defined, then `_packet` is not used, hence
    // the leading underscore
    let packet_size_struct = format!("/// The size (in bytes) of a {base_name} instance when converted into
            /// a byte-array
            #[inline]
            pub fn packet_size(_packet: \
                 &{base_name}) -> usize {{
                {struct_size}
            }}",
                                     base_name = packet.base_name,
                                     struct_size = current_offset(bit_offset,
                                                                  &offset_fns_struct[..]));

    let byte_size = if bit_offset % 8 == 0 {
        bit_offset / 8
    } else {
        (bit_offset / 8) + 1
    };

    cx.push_item_from_string(format!("impl<'a> {name}<'a> {{
        /// Constructs a new {name}. If the provided buffer is less than the minimum required
        /// packet size, this will return None.
        #[inline]
        pub fn new<'p>(packet: &'p {mut} [u8]) -> Option<{name}<'p>> {{
            if packet.len() >= {name}::minimum_packet_size() {{
                use ::pnet::packet::{cap_mut}PacketData;
                Some({name} {{ packet: {cap_mut}PacketData::Borrowed(packet) }})
            }} else {{
                None
            }}
        }}

        /// Constructs a new {name}. If the provided buffer is less than the minimum required
        /// packet size, this will return None. With this constructor the {name} will
        /// own its own data and the underlying buffer will be dropped when the {name} is.
        pub fn owned(packet: Vec<u8>) -> Option<{name}<'static>> {{
            if packet.len() >= {name}::minimum_packet_size() {{
                use ::pnet::packet::{cap_mut}PacketData;
                Some({name} {{ packet: {cap_mut}PacketData::Owned(packet) }})
            }} else {{
                None
            }}
        }}

        /// Maps from a {name} to a {imm_name}
        #[inline]
        pub fn to_immutable<'p>(&'p self) -> {imm_name}<'p> {{
            use ::pnet::packet::PacketData;
            {imm_name} {{ packet: PacketData::Borrowed(self.packet.as_slice()) }}
        }}

        /// Maps from a {name} to a {imm_name} while consuming the source
        #[inline]
        pub fn consume_to_immutable(self) -> {imm_name}<'a> {{
            {imm_name} {{ packet: self.packet.to_immutable() }}
        }}

        /// The minimum size (in bytes) a packet of this type can be. It's based on the total size
        /// of the fixed-size fields.
        #[inline]
        pub fn minimum_packet_size() -> usize {{
            {byte_size}
        }}

        {packet_size_struct}

        {populate}

        {accessors}

        {mutators}
    }}", name = name,
    imm_name = packet.packet_name(),
    mut = if mutable { "mut" } else { "" },
    cap_mut = if mutable { "Mut" } else { "" },
    byte_size = byte_size,
    accessors = accessors,
    mutators = if mutable { &mutators[..] } else { "" },
    populate = populate,
    packet_size_struct = packet_size_struct
        ));

    Some((payload_bounds.unwrap(), current_offset(bit_offset, &offset_fns_packet[..])))
}


fn generate_packet_impls(cx: &mut GenContext, packet: &Packet) -> Option<(PayloadBounds, String)> {
    let mut ret = None;
    for (mutable, name) in vec![(false, packet.packet_name()),
                                (true, packet.packet_name_mut())] {
        ret = generate_packet_impl(cx, packet, mutable, name);
    }

    ret
}

fn generate_packet_size_impls(cx: &mut GenContext, packet: &Packet, size: &str) {
    for name in &[packet.packet_name(), packet.packet_name_mut()] {
        cx.push_item_from_string(format!("
            impl<'a> ::pnet::packet::PacketSize for {name}<'a> {{
                #[cfg_attr(feature = \"clippy\", allow(used_underscore_binding))]
                fn packet_size(&self) -> usize {{
                    let _self = self;
                    {size}
                }}
            }}
        ", name = name, size = size));
    }
}

fn generate_packet_trait_impls(cx: &mut GenContext,
                               packet: &Packet,
                               payload_bounds: &PayloadBounds) {
    for (name, mutable, u_mut, mut_) in vec![
        (packet.packet_name_mut(), "Mutable", "_mut", "mut"),
        (packet.packet_name_mut(), "", "", ""),
        (packet.packet_name(), "", "", "")
    ] {
        let mut pre = "".to_owned();
        let mut start = "".to_owned();
        let mut end = "".to_owned();
        if !payload_bounds.lower.is_empty() {
            pre = pre + &format!("let start = {};", payload_bounds.lower)[..];
            start = "start".to_owned();
        }
        if !payload_bounds.upper.is_empty() {
<<<<<<< HEAD
            pre = pre + &format!("let end = ::std::cmp::min({}, _self.packet.len());", payload_bounds.upper)[..];
=======
            pre = pre + &format!("let end = ::std::cmp::min({}, _self.packet.len());",
                                    payload_bounds.upper)[..];
>>>>>>> 3cf02c63
            end = "end".to_owned();
        }
        cx.push_item_from_string(format!("impl<'a> ::pnet::packet::{mutable}Packet for {name}<'a> {{
            #[inline]
            fn packet{u_mut}<'p>(&'p {mut_} self) -> &'p {mut_} [u8] {{ &{mut_} self.packet[..] }}

            #[inline]
            #[cfg_attr(feature = \"clippy\", allow(used_underscore_binding))]
            fn payload{u_mut}<'p>(&'p {mut_} self) -> &'p {mut_} [u8] {{
                let _self = self;
                {pre}
                if _self.packet.len() <= {start} {{
                    return &{mut_} [];
                }}
                &{mut_} _self.packet[{start}..{end}]
            }}
        }}", name = name,
             start = start,
             end = end,
             pre = pre,
             mutable = mutable,
             u_mut = u_mut,
             mut_ = mut_));
    }
}

fn generate_iterables(cx: &mut GenContext, packet: &Packet) {
    let name = &packet.base_name;

    cx.push_item_from_string(format!("
    /// Used to iterate over a slice of `{name}Packet`s
    pub struct {name}Iterable<'a> {{
        buf: &'a [u8],
    }}
    ", name = name));

    cx.push_item_from_string(format!("
    impl<'a> Iterator for {name}Iterable<'a> {{
        type Item = {name}Packet<'a>;

        fn next(&mut self) -> Option<{name}Packet<'a>> {{
            use pnet::packet::PacketSize;
            use std::cmp::min;
            if self.buf.len() > 0 {{
                if let Some(ret) = {name}Packet::new(self.buf) {{
                    let start = min(ret.packet_size(), self.buf.len());
                    self.buf = &self.buf[start..];
                    return Some(ret);
                }}
            }}

            None
        }}

        fn size_hint(&self) -> (usize, Option<usize>) {{
            (0, None)
        }}
    }}
    ", name = name));
}

fn generate_converters(cx: &mut GenContext, packet: &Packet) {
    let get_fields = generate_get_fields(packet);

    for name in &[packet.packet_name(), packet.packet_name_mut()] {
        cx.push_item_from_string(format!("
        impl<'p> ::pnet::packet::FromPacket for {packet}<'p> {{
            type T = {name};
            #[inline]
            fn from_packet(&self) -> {name} {{
                use pnet::packet::Packet;
                let _self = self;
                {name} {{
                    {get_fields}
                }}
            }}
        }}", packet = name, name = packet.base_name, get_fields = get_fields));
    }
}

fn generate_debug_impls(cx: &mut GenContext, packet: &Packet) {

    let mut field_fmt_str = String::new();
    let mut get_fields = String::new();

    for field in &packet.fields {
        if !field.is_payload {
            field_fmt_str = format!("{}{} : {{:?}}, ", field_fmt_str, field.name);
            get_fields = format!("{}, _self.get_{}()", get_fields, field.name);
        }
    }

    for packet in &[packet.packet_name(), packet.packet_name_mut()] {
        cx.push_item_from_string(format!("
        impl<'p> ::std::fmt::Debug for {packet}<'p> {{
            #[cfg_attr(feature = \"clippy\", allow(used_underscore_binding))]
            fn fmt(&self, fmt: &mut ::std::fmt::Formatter) -> ::std::fmt::Result {{
                let _self = self;
                write!(fmt,
                       \"{packet} {{{{ {field_fmt_str} }}}}\"
                       {get_fields}
                )
            }}
        }}", packet = packet, field_fmt_str = field_fmt_str, get_fields = get_fields));
    }
}

#[derive(Debug, PartialEq, Eq)]
enum EndiannessSpecified {
    No,
    Yes,
}

/// Given a type in the form `u([0-9]+)(be|le)?`, return a tuple of it's size and endianness
///
/// If 1 <= size <= 8, Endianness will be Big.
fn parse_ty(ty: &str) -> Option<(usize, Endianness, EndiannessSpecified)> {
    let re = Regex::new(r"^u([0-9]+)(be|le)?$").unwrap();
    let iter = match re.captures_iter(ty).next() {
        Some(c) => c,
        None => return None,
    };

    if iter.len() == 3 || iter.len() == 2 {
        let size = iter.get(1).unwrap().as_str();
        let (endianness, has_end) = if let Some(e) = iter.get(2) {
            let e = e.as_str();
            if e == "be" {
                (Endianness::Big, EndiannessSpecified::Yes)
            } else {
                (Endianness::Little, EndiannessSpecified::Yes)
            }
        } else {
            (Endianness::Big, EndiannessSpecified::No)
        };

        if let Ok(sz) = size.parse() {
            Some((sz, endianness, has_end))
        } else {
            None
        }
    } else {
        None
    }
}

#[test]
fn test_parse_ty() {
    assert_eq!(parse_ty("u8"), Some((8, Endianness::Big, EndiannessSpecified::No)));
    assert_eq!(parse_ty("u21be"), Some((21, Endianness::Big, EndiannessSpecified::Yes)));
    assert_eq!(parse_ty("u21le"), Some((21, Endianness::Little, EndiannessSpecified::Yes)));
    assert_eq!(parse_ty("u9"), Some((9, Endianness::Big, EndiannessSpecified::No)));
    assert_eq!(parse_ty("u16"), Some((16, Endianness::Big, EndiannessSpecified::No)));
    assert_eq!(parse_ty("uable"), None);
    assert_eq!(parse_ty("u21re"), None);
    assert_eq!(parse_ty("i21be"), None);
}

fn generate_sop_strings(operations: &[SetOperation]) -> String {
    let mut op_strings = String::new();
    for (idx, sop) in operations.iter().enumerate() {
        let pkt_replace = format!("_self.packet[co + {}]", idx);
        let val_replace = "val";
        let sop =
            sop.to_string().replace("{packet}", &pkt_replace[..]).replace("{val}", val_replace);
        op_strings = op_strings + &sop[..] + ";\n";
    }

    op_strings
}

enum AccessorMutator { Accessor, Mutator }

fn generate_accessor_or_mutator_comment(name: &str, ty: &str, op_type: AccessorMutator) -> String {
    let get_or_set = match op_type { AccessorMutator::Accessor => "Get",
                                     AccessorMutator::Mutator  => "Set" };
    if let Some((_, endianness, end_specified)) = parse_ty(ty) {
        if end_specified == EndiannessSpecified::Yes {
            let return_or_want = match op_type { AccessorMutator::Accessor => "accessor returns",
                                                 AccessorMutator::Mutator  => "mutator wants" };
            let endian_str = if endianness == Endianness::Big { "big-endian" }
                             else                             { "little-endian" };
            return format!("/// {get_or_set} the {name} field. This field is always stored {endian}
                /// within the struct, but this {return_or_want} host order.",
                get_or_set = get_or_set, name = name, endian = endian_str,
                return_or_want = return_or_want);
        }
    }
    format!("/// {get_or_set} the {name} field.", get_or_set = get_or_set, name = name)
}

/// Given the name of a field, and a set of operations required to set that field, return
/// the Rust code required to set the field
fn generate_mutator_str(name: &str,
                        ty: &str,
                        offset: &str,
                        operations: &[SetOperation],
                        inner: Option<&str>)
    -> String {
    let op_strings = generate_sop_strings(operations);

    let mutator = if let Some(struct_name) = inner {
        format!("#[inline]
    #[allow(trivial_numeric_casts)]
    #[cfg_attr(feature = \"clippy\", allow(used_underscore_binding))]
    fn set_{name}(_self: &mut {struct_name}, val: {ty}) {{
        let co = {co};
        {operations}
    }}", struct_name = struct_name, name = name, ty = ty, co = offset, operations = op_strings)
    } else {
        let comment = generate_accessor_or_mutator_comment(name, ty, AccessorMutator::Mutator);
        format!("{comment}
    #[inline]
    #[allow(trivial_numeric_casts)]
    #[cfg_attr(feature = \"clippy\", allow(used_underscore_binding))]
    pub fn set_{name}(&mut self, val: {ty}) {{
        let _self = self;
        let co = {co};
        {operations}
    }}", comment = comment, name = name, ty = ty, co = offset, operations = op_strings)
    };

    mutator
}

/// Used to turn something like a u16be into
/// "let b0 = ((_self.packet[co + 0] as u16be) << 8) as u16be;
///  let b1 = ((_self.packet[co + 1] as u16be) as u16be;
///  b0 | b1"
fn generate_accessor_op_str(name: &str, ty: &str, operations: &[GetOperation]) -> String {

    fn build_return(max: usize) -> String {
        let mut ret = "".to_owned();
        for i in 0..max {
            ret = ret + &format!("b{} | ", i)[..];
        }
        let new_len = ret.len() - 3;
        ret.truncate(new_len);

        ret
    }

    let op_strings = if operations.len() == 1 {
        let replacement_str = format!("({}[co] as {})", name, ty);
        operations.first().unwrap().to_string().replace("{}", &replacement_str[..])
    } else {
        let mut op_strings = "".to_owned();
        for (idx, operation) in operations.iter().enumerate() {
            let replacement_str = format!("({}[co + {}] as {})", name, idx, ty);
            let operation = operation.to_string().replace("{}", &replacement_str[..]);
            op_strings = op_strings + &format!("let b{} = ({}) as {};\n", idx, operation, ty)[..];
        }
        op_strings = op_strings + &format!("\n{}\n", build_return(operations.len()))[..];

        op_strings
    };

    op_strings
}

#[test]
fn test_generate_accessor_op_str() {

    {
        let ops = operations(0, 24).unwrap();
        let result = generate_accessor_op_str("test", "u24be", &ops);
        let expected = "let b0 = ((test[co + 0] as u24be) << 16) as u24be;\n\
                    let b1 = ((test[co + 1] as u24be) << 8) as u24be;\n\
                    let b2 = ((test[co + 2] as u24be)) as u24be;\n\n\
                    b0 | b1 | b2\n";

        assert_eq!(result, expected);
    }

    {
        let ops = operations(0, 16).unwrap();
        let result = generate_accessor_op_str("test", "u16be", &ops);
        let expected = "let b0 = ((test[co + 0] as u16be) << 8) as u16be;\n\
                    let b1 = ((test[co + 1] as u16be)) as u16be;\n\n\
                    b0 | b1\n";
        assert_eq!(result, expected);
    }

    {
        let ops = operations(0, 8).unwrap();
        let result = generate_accessor_op_str("test", "u8", &ops);
        let expected = "(test[co] as u8)";
        assert_eq!(result, expected);
    }
}

/// Given the name of a field, and a set of operations required to get the value of that field,
/// return the Rust code required to get the field.
fn generate_accessor_str(name: &str,
                         ty: &str,
                         offset: &str,
                         operations: &[GetOperation],
                         inner: Option<&str>)
    -> String {

    let op_strings = generate_accessor_op_str("_self.packet", ty, operations);

    let accessor = if let Some(struct_name) = inner {
        format!("#[inline(always)]
        #[allow(trivial_numeric_casts)]
        #[cfg_attr(feature = \"clippy\", allow(used_underscore_binding))]
        fn get_{name}(_self: &{struct_name}) -> {ty} {{
            let co = {co};
            {operations}
        }}", struct_name = struct_name, name = name, ty = ty, co = offset, operations = op_strings)
    } else {
        let comment = generate_accessor_or_mutator_comment(name, ty, AccessorMutator::Accessor);
        format!("{comment}
        #[inline]
        #[allow(trivial_numeric_casts)]
        #[cfg_attr(feature = \"clippy\", allow(used_underscore_binding))]
        pub fn get_{name}(&self) -> {ty} {{
            let _self = self;
            let co = {co};
            {operations}
        }}", comment = comment, name = name, ty = ty, co = offset, operations = op_strings)
    };

    accessor
}

fn current_offset(bit_offset: usize, offset_fns: &[String]) -> String {
    let base_offset = bit_offset / 8;

    offset_fns.iter().fold(base_offset.to_string(), |a, b| a + " + " + &b[..])
}

fn generate_get_fields(packet: &Packet) -> String {
    let mut gets = String::new();

    for field in &packet.fields {
        if field.is_payload {
            gets = gets +
                   &format!("{field} : {{
                                                let payload = self.payload();
                                                let mut vec = Vec::with_capacity(payload.len());
                                                vec.extend_from_slice(payload);

                                                vec
                                            }},\n", field = field.name)[..]
        } else {
            gets = gets + &format!("{field} : _self.get_{field}(),\n", field = field.name)[..]
        }
    }

    gets
}


#[cfg(test)]
mod tests {
    use syntax::ast::CrateConfig;
    use syntax::ext::base::ExtCtxt;
    use syntax::ext::expand::ExpansionConfig;
    use syntax::ext::quote::rt::ExtParseUtils;
    use syntax::parse::ParseSess;
    use syntax::print::pprust::tts_to_string;

    fn assert_parse_length_expr(expr: &str, field_names: &[&str], expected: &str) {
        let sess = ParseSess::new();
        let mut feature_gated_cfgs = Vec::new();
        let mut ecx = ExtCtxt::new(&sess,
                                   CrateConfig::default(),
                                   ExpansionConfig::default("parse_length_expr".to_owned()),
                                   &mut feature_gated_cfgs);
        let expr_tokens = ecx.parse_tts(expr.to_owned());
        let field_names_vec: Vec<String> =
            field_names.iter().map(|field_name| (*field_name).to_owned()).collect();
        let parsed = super::parse_length_expr(&mut ecx, &expr_tokens, &field_names_vec);
        let expected_tokens = ecx.parse_tts(expected.to_owned());
        assert_eq!(tts_to_string(&parsed), tts_to_string(&expected_tokens));
    }

    #[test]
    fn test_parse_expr_key() {
        assert_parse_length_expr("key", &["key"], "_self.get_key() as usize");
        assert_parse_length_expr("another_key",
                                 &["another_key"],
                                 "_self.get_another_key() as usize");
        assert_parse_length_expr("get_something",
                                 &["get_something"],
                                 "_self.get_get_something() as usize");
    }

    #[test]
    fn test_parse_expr_numbers() {
        assert_parse_length_expr("3", &[], "3");
        assert_parse_length_expr("1 + 2", &[], "1 + 2");
        assert_parse_length_expr("3 - 4", &[], "3 - 4");
        assert_parse_length_expr("5 * 6", &[], "5 * 6");
        assert_parse_length_expr("7 / 8", &[], "7 / 8");
        assert_parse_length_expr("9 % 10", &[], "9 % 10");
        assert_parse_length_expr("5 * 4 + 1 % 2 - 6 / 9", &[], "5 * 4 + 1 % 2 - 6 / 9");
        assert_parse_length_expr("5*4+1%2-6/9", &[], "5*4+1%2-6/9");
        assert_parse_length_expr("5* 4+1%   2-6/ 9", &[], "5* 4+1%   2-6/ 9");
    }

    #[test]
    fn test_parse_expr_key_and_numbers() {
        assert_parse_length_expr("key + 4", &["key"], "_self.get_key() as usize + 4");
        assert_parse_length_expr("another_key - 7 + 8 * 2 / 1 % 2",
                                 &["another_key"],
                                 "_self.get_another_key() as usize - 7 + 8 * 2 / 1 % 2");
        assert_parse_length_expr("2 * key - 4", &["key"], "2 * _self.get_key() as usize - 4");
    }

    #[test]
    fn test_parse_expr_parentheses() {
        assert_parse_length_expr("()", &[], "()");
        assert_parse_length_expr("(key)", &["key"], "(_self.get_key() as usize)");
        assert_parse_length_expr("(key + 5)", &["key"], "(_self.get_key() as usize + 5)");
        assert_parse_length_expr("key + 5 * (10 - another_key)",
                                 &["key", "another_key"],
                                 "_self.get_key() as usize + 5 * (10 - _self.get_another_key() \
                                  as usize)");
        assert_parse_length_expr("4 + 2 / (3 * (7 - 5))", &[], "4 + 2 / (3 * (7 - 5))");
    }

    #[test]
    fn test_parse_expr_constants() {
        assert_parse_length_expr("CONSTANT", &[], "CONSTANT as usize");
        assert_parse_length_expr("std::u32::MIN", &[], "std::u32::MIN as usize");
        assert_parse_length_expr("key * (4 + std::u32::MIN)",
                                 &["key"],
                                 "_self.get_key() as usize * (4 + std::u32::MIN as usize)");
    }
}<|MERGE_RESOLUTION|>--- conflicted
+++ resolved
@@ -1023,12 +1023,8 @@
             start = "start".to_owned();
         }
         if !payload_bounds.upper.is_empty() {
-<<<<<<< HEAD
-            pre = pre + &format!("let end = ::std::cmp::min({}, _self.packet.len());", payload_bounds.upper)[..];
-=======
             pre = pre + &format!("let end = ::std::cmp::min({}, _self.packet.len());",
                                     payload_bounds.upper)[..];
->>>>>>> 3cf02c63
             end = "end".to_owned();
         }
         cx.push_item_from_string(format!("impl<'a> ::pnet::packet::{mutable}Packet for {name}<'a> {{
